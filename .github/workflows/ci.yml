name: CI

on:
  push:
    branches: [ main ]
  pull_request:
    branches: [ main ]

jobs:
  test:
    runs-on: ubuntu-latest
    strategy:
      matrix:
        include:
<<<<<<< HEAD
          - python-version: 3.9
            toxenv: py39
=======
>>>>>>> 69c0d1f8
          - python-version: '3.10'
            toxenv: py310
          - python-version: 3.11
            toxenv: py311
          - python-version: 3.12
            toxenv: py312
          - python-version: 3.13
            toxenv: py313

    steps:
      - uses: actions/checkout@v3

      - name: Set up Python ${{ matrix.python-version }}
        uses: actions/setup-python@v4
        with:
          python-version: ${{ matrix.python-version }}

      - name: Install tox
        run: |
          python -m pip install --upgrade pip
          pip install tox

      - name: Run tests with tox
        run: tox -e ${{ matrix.toxenv }}

      - name: Upload coverage reports to Codecov
        uses: codecov/codecov-action@v5
        with:
          token: ${{ secrets.CODECOV_TOKEN }}
          files: ./coverage.xml
          fail_ci_if_error: true
          flags: unittests
          name: codecov-coverage

  lint:
    runs-on: ubuntu-latest

    steps:
      - uses: actions/checkout@v3

      - name: Set up Python
        uses: actions/setup-python@v4
        with:
          python-version: '3.10'

      - name: Install tox
        run: |
          python -m pip install --upgrade pip
          pip install tox

      - name: Run lint with tox
        run: tox -e lint<|MERGE_RESOLUTION|>--- conflicted
+++ resolved
@@ -12,11 +12,6 @@
     strategy:
       matrix:
         include:
-<<<<<<< HEAD
-          - python-version: 3.9
-            toxenv: py39
-=======
->>>>>>> 69c0d1f8
           - python-version: '3.10'
             toxenv: py310
           - python-version: 3.11
