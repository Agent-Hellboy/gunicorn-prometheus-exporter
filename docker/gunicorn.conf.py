--- conflicted
+++ resolved
@@ -17,10 +17,7 @@
     load_yaml_config("gunicorn-prometheus-exporter-basic.yml")
 
 # Import hooks and worker class after loading YAML config
-<<<<<<< HEAD
-=======
 from gunicorn_prometheus_exporter import PrometheusWorker  # noqa: E402
->>>>>>> e260ad39
 from gunicorn_prometheus_exporter.hooks import (  # noqa: E402
     default_on_exit,
     default_on_starting,
